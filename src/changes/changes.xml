--- conflicted
+++ resolved
@@ -22,11 +22,8 @@
   <body>
 
   <release version="3.5" date="tba" description="tba">
-<<<<<<< HEAD
+    <action issue="LANG-1169" type="add" dev="lguibert" due-to="Rafal Glowinski, Robert Parr, Arman Sharif">Add StringUtils methods to compare a string to multiple strings</action>
     <action issue="LANG-1185" type="add" dev="lguibert">Add remove by regular expression methods in StringUtils</action>
-=======
-    <action issue="LANG-1169" type="add" dev="lguibert" due-to="Rafal Glowinski, Robert Parr, Arman Sharif">Add StringUtils methods to compare a string to multiple strings</action>
->>>>>>> 2c790ccc
     <action issue="LANG-1183" type="update" dev="lguibert">Making replacePattern/removePattern methods null safe in StringUtils</action>
     <action issue="LANG-1139" type="add" dev="lguibert">Add replace by regular expression methods in StringUtils</action>
     <action issue="LANG-1171" type="add" dev="lguibert">Add compare methods in StringUtils</action>
